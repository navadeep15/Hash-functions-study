# Core
numpy>=1.26
pandas>=2.2
scipy>=1.13
matplotlib>=3.8
seaborn>=0.13
plotly>=5.23
rich>=13.7
tqdm>=4.66

# Apps / CLI
streamlit>=1.37
typer>=0.12

# Password hashing
bcrypt>=4.1
argon2-cffi>=23.1

<<<<<<< HEAD
=======
# Length extension (pure Python)
# hlextend>=0.1. -- was giving some error while deploying.
>>>>>>> 501aeb78

# Dev / Notebook
jupyter>=1.0
notebook>=7.2<|MERGE_RESOLUTION|>--- conflicted
+++ resolved
@@ -16,11 +16,8 @@
 bcrypt>=4.1
 argon2-cffi>=23.1
 
-<<<<<<< HEAD
-=======
 # Length extension (pure Python)
 # hlextend>=0.1. -- was giving some error while deploying.
->>>>>>> 501aeb78
 
 # Dev / Notebook
 jupyter>=1.0
